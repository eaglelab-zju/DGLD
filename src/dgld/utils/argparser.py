"""Parse All Model Args"""
import sys
import sys
import os
import argparse

current_file_name = __file__
current_dir=os.path.dirname(os.path.dirname(os.path.abspath(current_file_name)))
if current_dir not in sys.path:
    sys.path.append(current_dir)
from utils.common import tab_printer    
# DOMINANT
from models.DOMINANT import set_subargs as dominant_set_args
from models.DOMINANT import get_subargs as dominant_get_args
#AnomalyDAE
from models.AnomalyDAE import set_subargs as anomalydae_set_args
from models.AnomalyDAE import get_subargs as anomalydae_get_args
# ComGA
from models.ComGA import set_subargs as comga_set_args
from models.ComGA import get_subargs as comga_get_args
# DONE
from models.DONE import set_subargs as done_set_args
from models.DONE import get_subargs as done_get_args
# AdONE
from models.AdONE import set_subargs as adone_set_args
from models.AdONE import get_subargs as adone_get_args
# CONAD
from models.CONAD import set_subargs as conad_set_args
from models.CONAD import get_subargs as conad_get_args
# ALARM
from models.ALARM import set_subargs as alarm_set_args
from models.ALARM import get_subargs as alarm_get_args
# ONE
from models.ONE import set_subargs as one_set_args 
from models.ONE import get_subargs as one_get_args
# GAAN
from models.GAAN import set_subargs as gaan_set_args
from models.GAAN import get_subargs as gaan_get_args
# GUIDE
from models.GUIDE import set_subargs as guide_set_args
from models.GUIDE import get_subargs as guide_get_args
# CoLA
from models.CoLA import set_subargs as cola_set_args
from models.CoLA import get_subargs as cola_get_args
# SL-GAD
from models.SLGAD import set_subargs as slgad_set_args
from models.SLGAD import get_subargs as slgad_get_args
# AAGNN
from models.AAGNN import set_subargs as aagnn_set_args
from models.AAGNN import get_subargs as aagnn_get_args
# ANEMONE
from models.ANEMONE import set_subargs as anemone_set_args
from models.ANEMONE import get_subargs as anemone_get_args
# GCNAE
from models.GCNAE import set_subargs as gcnae_set_args
from models.GCNAE import get_subargs as gcnae_get_args
<<<<<<< HEAD
# ANOMALOUS
from models.ANOMALOUS import set_subargs as anomalous_set_args
from models.ANOMALOUS import get_subargs as anomalous_get_args
=======
# Radar
from models.Radar import set_subargs as radar_set_args
from models.Radar import get_subargs as radar_get_args
>>>>>>> 1b8e6d00
#MLPAE
from models.MLPAE import set_subargs as mlpae_set_args
from models.MLPAE import get_subargs as mlpae_get_args

# set args
models_set_args_map = {
    "DOMINANT": dominant_set_args,
    "AnomalyDAE": anomalydae_set_args,
    "ComGA": comga_set_args,
    "DONE": done_set_args,
    "AdONE": adone_set_args,
    "CONAD": conad_set_args,
    "ALARM": alarm_set_args,
    "ONE": one_set_args,
    "GAAN": gaan_set_args,
    "GUIDE": guide_set_args,
    "CoLA": cola_set_args,
    "SLGAD": slgad_set_args,
    "AAGNN": aagnn_set_args,
    "ANEMONE": anemone_set_args,
    "GCNAE": gcnae_set_args,
<<<<<<< HEAD
    "ANOMALOUS":anomalous_set_args,
=======
    "Radar": radar_set_args,
>>>>>>> 1b8e6d00
    "MLPAE": mlpae_set_args
}
# get args
models_get_args_map = {
    "DOMINANT": dominant_get_args,
    "AnomalyDAE": anomalydae_get_args,
    "ComGA": comga_get_args,
    "DONE": done_get_args,
    "AdONE": adone_get_args,
    "CONAD": conad_get_args,
    "ALARM": alarm_get_args,
    "ONE": one_get_args,
    "GAAN": gaan_get_args,
    "GUIDE":guide_get_args,
    "CoLA": cola_get_args,
    "SLGAD":slgad_get_args,
    "AAGNN": aagnn_get_args,
    "GCNAE": gcnae_get_args,
<<<<<<< HEAD
    "ANEMONE": anemone_get_args,
    "ANOMALOUS": anomalous_get_args,
=======
    "Radar": radar_get_args,
>>>>>>> 1b8e6d00
    "MLPAE": mlpae_get_args
}


def parse_all_args() -> argparse.Namespace:
    parser = argparse.ArgumentParser(
        prog='DGLD',
        description='Parameters for DGLD')
    parser.add_argument('--dataset',
                        type=str,
                        default='Cora',
                        help='Dataset used in the experiment')
    parser.add_argument('--device',
                        type=str,
                        default='0',
                        help='ID(s) of gpu used by cuda')
    parser.add_argument('--seed',
                        type=int,
                        default=4096,
                        help='Random seed. Defaults to 4096.')
    parser.add_argument('--logdir',
                        type=str,
                        default=None,
                        help='The path of stored results.')
    subparsers = parser.add_subparsers(dest="model", help='sub-command help')
    
    # set sub args
    for _model, set_arg_func in models_set_args_map.items():
        sub_parser = subparsers.add_parser(
            _model, help=f"Run anomaly detection on {_model}")
        set_arg_func(sub_parser)
        
    # get model args
    args = parser.parse_args()
    args_dict,args = models_get_args_map[args.model](args)

    tab_printer(args)
    
    return args_dict,args

if __name__ == "__main__":
    parse_all_args()<|MERGE_RESOLUTION|>--- conflicted
+++ resolved
@@ -54,15 +54,12 @@
 # GCNAE
 from models.GCNAE import set_subargs as gcnae_set_args
 from models.GCNAE import get_subargs as gcnae_get_args
-<<<<<<< HEAD
 # ANOMALOUS
 from models.ANOMALOUS import set_subargs as anomalous_set_args
 from models.ANOMALOUS import get_subargs as anomalous_get_args
-=======
 # Radar
 from models.Radar import set_subargs as radar_set_args
 from models.Radar import get_subargs as radar_get_args
->>>>>>> 1b8e6d00
 #MLPAE
 from models.MLPAE import set_subargs as mlpae_set_args
 from models.MLPAE import get_subargs as mlpae_get_args
@@ -84,11 +81,8 @@
     "AAGNN": aagnn_set_args,
     "ANEMONE": anemone_set_args,
     "GCNAE": gcnae_set_args,
-<<<<<<< HEAD
     "ANOMALOUS":anomalous_set_args,
-=======
     "Radar": radar_set_args,
->>>>>>> 1b8e6d00
     "MLPAE": mlpae_set_args
 }
 # get args
@@ -107,12 +101,9 @@
     "SLGAD":slgad_get_args,
     "AAGNN": aagnn_get_args,
     "GCNAE": gcnae_get_args,
-<<<<<<< HEAD
     "ANEMONE": anemone_get_args,
     "ANOMALOUS": anomalous_get_args,
-=======
     "Radar": radar_get_args,
->>>>>>> 1b8e6d00
     "MLPAE": mlpae_get_args
 }
 
